--- conflicted
+++ resolved
@@ -126,7 +126,6 @@
     push: None, // TODO
     dup: None,
     swap: None,
-<<<<<<< HEAD
     get_context: Some(StackBehavior {
         num_pops: 0,
         pushes: true,
@@ -134,19 +133,18 @@
         disable_other_channels: true,
     }),
     set_context: None, // SET_CONTEXT is special since it involves the old and the new stack.
-=======
-    context_op: None, // SET_CONTEXT is special since it involves the old and the new stack.
+    mload_32bytes: Some(StackBehavior {
+        num_pops: 4,
+        pushes: true,
+        new_top_stack_channel: Some(4),
+        disable_other_channels: false,
+    }),
     mstore_32bytes: Some(StackBehavior {
         num_pops: 5,
         pushes: false,
-        disable_other_channels: false,
-    }),
-    mload_32bytes: Some(StackBehavior {
-        num_pops: 4,
-        pushes: true,
-        disable_other_channels: false,
-    }),
->>>>>>> f944a08b
+        new_top_stack_channel: None,
+        disable_other_channels: false,
+    }),
     exit_kernel: Some(StackBehavior {
         num_pops: 1,
         pushes: false,
