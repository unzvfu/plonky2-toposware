--- conflicted
+++ resolved
@@ -161,16 +161,10 @@
     );
     challenger.observe_openings(&openings.to_fri_openings());
 
-<<<<<<< HEAD
-    // TODO: Add permutation checks
-    let initial_merkle_trees = &[&trace_commitment, &quotient_commitment];
-=======
     let initial_merkle_trees = once(&trace_commitment)
         .chain(permutation_zs_commitment.as_ref())
         .chain(once(&quotient_commitment))
         .collect_vec();
-    let fri_params = config.fri_params(degree_bits);
->>>>>>> 72d13d0d
 
     let opening_proof = timed!(
         timing,
